--- conflicted
+++ resolved
@@ -19,19 +19,12 @@
             self.settings = settings
             self.status = status or AccountStatus.INIT
             self.btc_address = settings.get('btc_address')  # This will be updated later if generated
-<<<<<<< HEAD
             self.withdrawal_id_btc: Union[str, None] = None  # For tracking BTC withdrawals
             self.transaction_hash_mint_lbtc: Union[str, None] = None  # For tracking minting blockchain transactions
             self.transaction_hash_approve_lbtc: Union[str, None] = None  # For tracking approve LBTc transactions
             self.transaction_hash_restake_lbtc: Union[str, None] = None  # For tracking restaking blockchain transactions
             self.withdrawal_id_eth: Union[str, None] = None  # For tracking ETH withdrawals
             self.transaction_hash_bridge_eth: Union[str, None] = None  # For tracking ETH blockchain transactions
-=======
-            self.btc_withdrawal_id: Union[str, None] = None  # For tracking BTC withdrawals
-            self.transaction_hash_mint: Union[str, None] = None  # For tracking mint LBTC transactions
-            self.transaction_hash_approve_lbtc: Union[str, None] = None # For tracking approval LBTC transactions
-            self.transaction_hash_restake: Union[str, None] = None # For tracking restake LBTC transactions
->>>>>>> e0fc9e3f
             logger.debug(f"SoftAccount initialized with status {self.status}")
             self.address = Account.from_key(settings['private_key']).address
         except ValueError as e:
@@ -59,19 +52,12 @@
             'settings': self.settings,
             'status': self.status.value,
             'btc_address': self.btc_address,
-<<<<<<< HEAD
             'withdrawal_id_btc': self.withdrawal_id_btc,
             'transaction_hash_mint_lbtc': self.transaction_hash_mint_lbtc,
             'transaction_hash_approve_lbtc': self.transaction_hash_approve_lbtc,
             'transaction_hash_restake_lbtc': self.transaction_hash_restake_lbtc,
             'withdrawal_id_eth': self.withdrawal_id_eth,
             'transaction_hash_bridge_eth': self.transaction_hash_bridge_eth,
-=======
-            'btc_withdrawal_id': self.btc_withdrawal_id,
-            'transaction_hash_mint': self.transaction_hash_mint,
-            'transaction_hash_approve_lbtc': self.transaction_hash_approve_lbtc,
-            'transaction_hash_restake': self.transaction_hash_restake
->>>>>>> e0fc9e3f
         }
     
     @classmethod
@@ -89,17 +75,10 @@
         status = AccountStatus(data['status'])
         account = cls(settings, status)
         account.btc_address = data.get('btc_address')
-<<<<<<< HEAD
         account.withdrawal_id_btc = data.get('withdrawal_id_btc')
         account.transaction_hash_mint_lbtc = data.get('transaction_hash_mint_lbtc')
         account.transaction_hash_approve_lbtc = data.get('transaction_hash_approve_lbtc')
         account.transaction_hash_restake_lbtc = data.get('transaction_hash_restake_lbtc')
         account.withdrawal_id_eth = data.get('withdrawal_id_eth')
         account.transaction_hash_bridge_eth = data.get('transaction_hash_bridge_eth')
-=======
-        account.btc_withdrawal_id = data.get('btc_withdrawal_id')
-        account.transaction_hash_mint = data.get('transaction_hash_mint')
-        account.transaction_hash_approve_lbtc = data.get('transaction_hash_approve_lbtc')
-        account.transaction_hash_restake = data.get('transaction_hash_restake')
->>>>>>> e0fc9e3f
         return account